// go run linux/mksysnum.go -Wall -Werror -static -I/tmp/include /tmp/include/asm/unistd.h
// Code generated by the command above; see README.md. DO NOT EDIT.

// +build mipsle,linux

package unix

const (
	SYS_SYSCALL                      = 4000
	SYS_EXIT                         = 4001
	SYS_FORK                         = 4002
	SYS_READ                         = 4003
	SYS_WRITE                        = 4004
	SYS_OPEN                         = 4005
	SYS_CLOSE                        = 4006
	SYS_WAITPID                      = 4007
	SYS_CREAT                        = 4008
	SYS_LINK                         = 4009
	SYS_UNLINK                       = 4010
	SYS_EXECVE                       = 4011
	SYS_CHDIR                        = 4012
	SYS_TIME                         = 4013
	SYS_MKNOD                        = 4014
	SYS_CHMOD                        = 4015
	SYS_LCHOWN                       = 4016
	SYS_BREAK                        = 4017
	SYS_UNUSED18                     = 4018
	SYS_LSEEK                        = 4019
	SYS_GETPID                       = 4020
	SYS_MOUNT                        = 4021
	SYS_UMOUNT                       = 4022
	SYS_SETUID                       = 4023
	SYS_GETUID                       = 4024
	SYS_STIME                        = 4025
	SYS_PTRACE                       = 4026
	SYS_ALARM                        = 4027
	SYS_UNUSED28                     = 4028
	SYS_PAUSE                        = 4029
	SYS_UTIME                        = 4030
	SYS_STTY                         = 4031
	SYS_GTTY                         = 4032
	SYS_ACCESS                       = 4033
	SYS_NICE                         = 4034
	SYS_FTIME                        = 4035
	SYS_SYNC                         = 4036
	SYS_KILL                         = 4037
	SYS_RENAME                       = 4038
	SYS_MKDIR                        = 4039
	SYS_RMDIR                        = 4040
	SYS_DUP                          = 4041
	SYS_PIPE                         = 4042
	SYS_TIMES                        = 4043
	SYS_PROF                         = 4044
	SYS_BRK                          = 4045
	SYS_SETGID                       = 4046
	SYS_GETGID                       = 4047
	SYS_SIGNAL                       = 4048
	SYS_GETEUID                      = 4049
	SYS_GETEGID                      = 4050
	SYS_ACCT                         = 4051
	SYS_UMOUNT2                      = 4052
	SYS_LOCK                         = 4053
	SYS_IOCTL                        = 4054
	SYS_FCNTL                        = 4055
	SYS_MPX                          = 4056
	SYS_SETPGID                      = 4057
	SYS_ULIMIT                       = 4058
	SYS_UNUSED59                     = 4059
	SYS_UMASK                        = 4060
	SYS_CHROOT                       = 4061
	SYS_USTAT                        = 4062
	SYS_DUP2                         = 4063
	SYS_GETPPID                      = 4064
	SYS_GETPGRP                      = 4065
	SYS_SETSID                       = 4066
	SYS_SIGACTION                    = 4067
	SYS_SGETMASK                     = 4068
	SYS_SSETMASK                     = 4069
	SYS_SETREUID                     = 4070
	SYS_SETREGID                     = 4071
	SYS_SIGSUSPEND                   = 4072
	SYS_SIGPENDING                   = 4073
	SYS_SETHOSTNAME                  = 4074
	SYS_SETRLIMIT                    = 4075
	SYS_GETRLIMIT                    = 4076
	SYS_GETRUSAGE                    = 4077
	SYS_GETTIMEOFDAY                 = 4078
	SYS_SETTIMEOFDAY                 = 4079
	SYS_GETGROUPS                    = 4080
	SYS_SETGROUPS                    = 4081
	SYS_RESERVED82                   = 4082
	SYS_SYMLINK                      = 4083
	SYS_UNUSED84                     = 4084
	SYS_READLINK                     = 4085
	SYS_USELIB                       = 4086
	SYS_SWAPON                       = 4087
	SYS_REBOOT                       = 4088
	SYS_READDIR                      = 4089
	SYS_MMAP                         = 4090
	SYS_MUNMAP                       = 4091
	SYS_TRUNCATE                     = 4092
	SYS_FTRUNCATE                    = 4093
	SYS_FCHMOD                       = 4094
	SYS_FCHOWN                       = 4095
	SYS_GETPRIORITY                  = 4096
	SYS_SETPRIORITY                  = 4097
	SYS_PROFIL                       = 4098
	SYS_STATFS                       = 4099
	SYS_FSTATFS                      = 4100
	SYS_IOPERM                       = 4101
	SYS_SOCKETCALL                   = 4102
	SYS_SYSLOG                       = 4103
	SYS_SETITIMER                    = 4104
	SYS_GETITIMER                    = 4105
	SYS_STAT                         = 4106
	SYS_LSTAT                        = 4107
	SYS_FSTAT                        = 4108
	SYS_UNUSED109                    = 4109
	SYS_IOPL                         = 4110
	SYS_VHANGUP                      = 4111
	SYS_IDLE                         = 4112
	SYS_VM86                         = 4113
	SYS_WAIT4                        = 4114
	SYS_SWAPOFF                      = 4115
	SYS_SYSINFO                      = 4116
	SYS_IPC                          = 4117
	SYS_FSYNC                        = 4118
	SYS_SIGRETURN                    = 4119
	SYS_CLONE                        = 4120
	SYS_SETDOMAINNAME                = 4121
	SYS_UNAME                        = 4122
	SYS_MODIFY_LDT                   = 4123
	SYS_ADJTIMEX                     = 4124
	SYS_MPROTECT                     = 4125
	SYS_SIGPROCMASK                  = 4126
	SYS_CREATE_MODULE                = 4127
	SYS_INIT_MODULE                  = 4128
	SYS_DELETE_MODULE                = 4129
	SYS_GET_KERNEL_SYMS              = 4130
	SYS_QUOTACTL                     = 4131
	SYS_GETPGID                      = 4132
	SYS_FCHDIR                       = 4133
	SYS_BDFLUSH                      = 4134
	SYS_SYSFS                        = 4135
	SYS_PERSONALITY                  = 4136
	SYS_AFS_SYSCALL                  = 4137
	SYS_SETFSUID                     = 4138
	SYS_SETFSGID                     = 4139
	SYS__LLSEEK                      = 4140
	SYS_GETDENTS                     = 4141
	SYS__NEWSELECT                   = 4142
	SYS_FLOCK                        = 4143
	SYS_MSYNC                        = 4144
	SYS_READV                        = 4145
	SYS_WRITEV                       = 4146
	SYS_CACHEFLUSH                   = 4147
	SYS_CACHECTL                     = 4148
	SYS_SYSMIPS                      = 4149
	SYS_UNUSED150                    = 4150
	SYS_GETSID                       = 4151
	SYS_FDATASYNC                    = 4152
	SYS__SYSCTL                      = 4153
	SYS_MLOCK                        = 4154
	SYS_MUNLOCK                      = 4155
	SYS_MLOCKALL                     = 4156
	SYS_MUNLOCKALL                   = 4157
	SYS_SCHED_SETPARAM               = 4158
	SYS_SCHED_GETPARAM               = 4159
	SYS_SCHED_SETSCHEDULER           = 4160
	SYS_SCHED_GETSCHEDULER           = 4161
	SYS_SCHED_YIELD                  = 4162
	SYS_SCHED_GET_PRIORITY_MAX       = 4163
	SYS_SCHED_GET_PRIORITY_MIN       = 4164
	SYS_SCHED_RR_GET_INTERVAL        = 4165
	SYS_NANOSLEEP                    = 4166
	SYS_MREMAP                       = 4167
	SYS_ACCEPT                       = 4168
	SYS_BIND                         = 4169
	SYS_CONNECT                      = 4170
	SYS_GETPEERNAME                  = 4171
	SYS_GETSOCKNAME                  = 4172
	SYS_GETSOCKOPT                   = 4173
	SYS_LISTEN                       = 4174
	SYS_RECV                         = 4175
	SYS_RECVFROM                     = 4176
	SYS_RECVMSG                      = 4177
	SYS_SEND                         = 4178
	SYS_SENDMSG                      = 4179
	SYS_SENDTO                       = 4180
	SYS_SETSOCKOPT                   = 4181
	SYS_SHUTDOWN                     = 4182
	SYS_SOCKET                       = 4183
	SYS_SOCKETPAIR                   = 4184
	SYS_SETRESUID                    = 4185
	SYS_GETRESUID                    = 4186
	SYS_QUERY_MODULE                 = 4187
	SYS_POLL                         = 4188
	SYS_NFSSERVCTL                   = 4189
	SYS_SETRESGID                    = 4190
	SYS_GETRESGID                    = 4191
	SYS_PRCTL                        = 4192
	SYS_RT_SIGRETURN                 = 4193
	SYS_RT_SIGACTION                 = 4194
	SYS_RT_SIGPROCMASK               = 4195
	SYS_RT_SIGPENDING                = 4196
	SYS_RT_SIGTIMEDWAIT              = 4197
	SYS_RT_SIGQUEUEINFO              = 4198
	SYS_RT_SIGSUSPEND                = 4199
	SYS_PREAD64                      = 4200
	SYS_PWRITE64                     = 4201
	SYS_CHOWN                        = 4202
	SYS_GETCWD                       = 4203
	SYS_CAPGET                       = 4204
	SYS_CAPSET                       = 4205
	SYS_SIGALTSTACK                  = 4206
	SYS_SENDFILE                     = 4207
	SYS_GETPMSG                      = 4208
	SYS_PUTPMSG                      = 4209
	SYS_MMAP2                        = 4210
	SYS_TRUNCATE64                   = 4211
	SYS_FTRUNCATE64                  = 4212
	SYS_STAT64                       = 4213
	SYS_LSTAT64                      = 4214
	SYS_FSTAT64                      = 4215
	SYS_PIVOT_ROOT                   = 4216
	SYS_MINCORE                      = 4217
	SYS_MADVISE                      = 4218
	SYS_GETDENTS64                   = 4219
	SYS_FCNTL64                      = 4220
	SYS_RESERVED221                  = 4221
	SYS_GETTID                       = 4222
	SYS_READAHEAD                    = 4223
	SYS_SETXATTR                     = 4224
	SYS_LSETXATTR                    = 4225
	SYS_FSETXATTR                    = 4226
	SYS_GETXATTR                     = 4227
	SYS_LGETXATTR                    = 4228
	SYS_FGETXATTR                    = 4229
	SYS_LISTXATTR                    = 4230
	SYS_LLISTXATTR                   = 4231
	SYS_FLISTXATTR                   = 4232
	SYS_REMOVEXATTR                  = 4233
	SYS_LREMOVEXATTR                 = 4234
	SYS_FREMOVEXATTR                 = 4235
	SYS_TKILL                        = 4236
	SYS_SENDFILE64                   = 4237
	SYS_FUTEX                        = 4238
	SYS_SCHED_SETAFFINITY            = 4239
	SYS_SCHED_GETAFFINITY            = 4240
	SYS_IO_SETUP                     = 4241
	SYS_IO_DESTROY                   = 4242
	SYS_IO_GETEVENTS                 = 4243
	SYS_IO_SUBMIT                    = 4244
	SYS_IO_CANCEL                    = 4245
	SYS_EXIT_GROUP                   = 4246
	SYS_LOOKUP_DCOOKIE               = 4247
	SYS_EPOLL_CREATE                 = 4248
	SYS_EPOLL_CTL                    = 4249
	SYS_EPOLL_WAIT                   = 4250
	SYS_REMAP_FILE_PAGES             = 4251
	SYS_SET_TID_ADDRESS              = 4252
	SYS_RESTART_SYSCALL              = 4253
	SYS_FADVISE64                    = 4254
	SYS_STATFS64                     = 4255
	SYS_FSTATFS64                    = 4256
	SYS_TIMER_CREATE                 = 4257
	SYS_TIMER_SETTIME                = 4258
	SYS_TIMER_GETTIME                = 4259
	SYS_TIMER_GETOVERRUN             = 4260
	SYS_TIMER_DELETE                 = 4261
	SYS_CLOCK_SETTIME                = 4262
	SYS_CLOCK_GETTIME                = 4263
	SYS_CLOCK_GETRES                 = 4264
	SYS_CLOCK_NANOSLEEP              = 4265
	SYS_TGKILL                       = 4266
	SYS_UTIMES                       = 4267
	SYS_MBIND                        = 4268
	SYS_GET_MEMPOLICY                = 4269
	SYS_SET_MEMPOLICY                = 4270
	SYS_MQ_OPEN                      = 4271
	SYS_MQ_UNLINK                    = 4272
	SYS_MQ_TIMEDSEND                 = 4273
	SYS_MQ_TIMEDRECEIVE              = 4274
	SYS_MQ_NOTIFY                    = 4275
	SYS_MQ_GETSETATTR                = 4276
	SYS_VSERVER                      = 4277
	SYS_WAITID                       = 4278
	SYS_ADD_KEY                      = 4280
	SYS_REQUEST_KEY                  = 4281
	SYS_KEYCTL                       = 4282
	SYS_SET_THREAD_AREA              = 4283
	SYS_INOTIFY_INIT                 = 4284
	SYS_INOTIFY_ADD_WATCH            = 4285
	SYS_INOTIFY_RM_WATCH             = 4286
	SYS_MIGRATE_PAGES                = 4287
	SYS_OPENAT                       = 4288
	SYS_MKDIRAT                      = 4289
	SYS_MKNODAT                      = 4290
	SYS_FCHOWNAT                     = 4291
	SYS_FUTIMESAT                    = 4292
	SYS_FSTATAT64                    = 4293
	SYS_UNLINKAT                     = 4294
	SYS_RENAMEAT                     = 4295
	SYS_LINKAT                       = 4296
	SYS_SYMLINKAT                    = 4297
	SYS_READLINKAT                   = 4298
	SYS_FCHMODAT                     = 4299
	SYS_FACCESSAT                    = 4300
	SYS_PSELECT6                     = 4301
	SYS_PPOLL                        = 4302
	SYS_UNSHARE                      = 4303
	SYS_SPLICE                       = 4304
	SYS_SYNC_FILE_RANGE              = 4305
	SYS_TEE                          = 4306
	SYS_VMSPLICE                     = 4307
	SYS_MOVE_PAGES                   = 4308
	SYS_SET_ROBUST_LIST              = 4309
	SYS_GET_ROBUST_LIST              = 4310
	SYS_KEXEC_LOAD                   = 4311
	SYS_GETCPU                       = 4312
	SYS_EPOLL_PWAIT                  = 4313
	SYS_IOPRIO_SET                   = 4314
	SYS_IOPRIO_GET                   = 4315
	SYS_UTIMENSAT                    = 4316
	SYS_SIGNALFD                     = 4317
	SYS_TIMERFD                      = 4318
	SYS_EVENTFD                      = 4319
	SYS_FALLOCATE                    = 4320
	SYS_TIMERFD_CREATE               = 4321
	SYS_TIMERFD_GETTIME              = 4322
	SYS_TIMERFD_SETTIME              = 4323
	SYS_SIGNALFD4                    = 4324
	SYS_EVENTFD2                     = 4325
	SYS_EPOLL_CREATE1                = 4326
	SYS_DUP3                         = 4327
	SYS_PIPE2                        = 4328
	SYS_INOTIFY_INIT1                = 4329
	SYS_PREADV                       = 4330
	SYS_PWRITEV                      = 4331
	SYS_RT_TGSIGQUEUEINFO            = 4332
	SYS_PERF_EVENT_OPEN              = 4333
	SYS_ACCEPT4                      = 4334
	SYS_RECVMMSG                     = 4335
	SYS_FANOTIFY_INIT                = 4336
	SYS_FANOTIFY_MARK                = 4337
	SYS_PRLIMIT64                    = 4338
	SYS_NAME_TO_HANDLE_AT            = 4339
	SYS_OPEN_BY_HANDLE_AT            = 4340
	SYS_CLOCK_ADJTIME                = 4341
	SYS_SYNCFS                       = 4342
	SYS_SENDMMSG                     = 4343
	SYS_SETNS                        = 4344
	SYS_PROCESS_VM_READV             = 4345
	SYS_PROCESS_VM_WRITEV            = 4346
	SYS_KCMP                         = 4347
	SYS_FINIT_MODULE                 = 4348
	SYS_SCHED_SETATTR                = 4349
	SYS_SCHED_GETATTR                = 4350
	SYS_RENAMEAT2                    = 4351
	SYS_SECCOMP                      = 4352
	SYS_GETRANDOM                    = 4353
	SYS_MEMFD_CREATE                 = 4354
	SYS_BPF                          = 4355
	SYS_EXECVEAT                     = 4356
	SYS_USERFAULTFD                  = 4357
	SYS_MEMBARRIER                   = 4358
	SYS_MLOCK2                       = 4359
	SYS_COPY_FILE_RANGE              = 4360
	SYS_PREADV2                      = 4361
	SYS_PWRITEV2                     = 4362
	SYS_PKEY_MPROTECT                = 4363
	SYS_PKEY_ALLOC                   = 4364
	SYS_PKEY_FREE                    = 4365
	SYS_STATX                        = 4366
	SYS_RSEQ                         = 4367
	SYS_IO_PGETEVENTS                = 4368
	SYS_SEMGET                       = 4393
	SYS_SEMCTL                       = 4394
	SYS_SHMGET                       = 4395
	SYS_SHMCTL                       = 4396
	SYS_SHMAT                        = 4397
	SYS_SHMDT                        = 4398
	SYS_MSGGET                       = 4399
	SYS_MSGSND                       = 4400
	SYS_MSGRCV                       = 4401
	SYS_MSGCTL                       = 4402
	SYS_CLOCK_GETTIME64              = 4403
	SYS_CLOCK_SETTIME64              = 4404
	SYS_CLOCK_ADJTIME64              = 4405
	SYS_CLOCK_GETRES_TIME64          = 4406
	SYS_CLOCK_NANOSLEEP_TIME64       = 4407
	SYS_TIMER_GETTIME64              = 4408
	SYS_TIMER_SETTIME64              = 4409
	SYS_TIMERFD_GETTIME64            = 4410
	SYS_TIMERFD_SETTIME64            = 4411
	SYS_UTIMENSAT_TIME64             = 4412
	SYS_PSELECT6_TIME64              = 4413
	SYS_PPOLL_TIME64                 = 4414
	SYS_IO_PGETEVENTS_TIME64         = 4416
	SYS_RECVMMSG_TIME64              = 4417
	SYS_MQ_TIMEDSEND_TIME64          = 4418
	SYS_MQ_TIMEDRECEIVE_TIME64       = 4419
	SYS_SEMTIMEDOP_TIME64            = 4420
	SYS_RT_SIGTIMEDWAIT_TIME64       = 4421
	SYS_FUTEX_TIME64                 = 4422
	SYS_SCHED_RR_GET_INTERVAL_TIME64 = 4423
	SYS_PIDFD_SEND_SIGNAL            = 4424
	SYS_IO_URING_SETUP               = 4425
	SYS_IO_URING_ENTER               = 4426
	SYS_IO_URING_REGISTER            = 4427
	SYS_OPEN_TREE                    = 4428
	SYS_MOVE_MOUNT                   = 4429
	SYS_FSOPEN                       = 4430
	SYS_FSCONFIG                     = 4431
	SYS_FSMOUNT                      = 4432
	SYS_FSPICK                       = 4433
	SYS_PIDFD_OPEN                   = 4434
<<<<<<< HEAD
	SYS_CLONE3                       = 4435
=======
>>>>>>> 9d794ff8
)<|MERGE_RESOLUTION|>--- conflicted
+++ resolved
@@ -415,8 +415,4 @@
 	SYS_FSMOUNT                      = 4432
 	SYS_FSPICK                       = 4433
 	SYS_PIDFD_OPEN                   = 4434
-<<<<<<< HEAD
-	SYS_CLONE3                       = 4435
-=======
->>>>>>> 9d794ff8
 )