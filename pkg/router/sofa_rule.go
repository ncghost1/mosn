--- conflicted
+++ resolved
@@ -46,36 +46,23 @@
 	return api.SofaHeader
 }
 
-<<<<<<< HEAD
-func (srri *SofaRouteRuleImpl) FinalizeRequestHeaders(headers api.HeaderMap, requestInfo api.RequestInfo) {
-	srri.RouteRuleImplBase.FinalizeRequestHeaders(headers, requestInfo)
-}
-
-func (srri *SofaRouteRuleImpl) Match(headers api.HeaderMap, randomValue uint64) api.Route {
-	if srri.fastmatch == "" {
-		if srri.matchRoute(headers, randomValue) {
-=======
 func (srri *SofaRouteRuleImpl) FinalizeRequestHeaders(ctx context.Context, headers api.HeaderMap, requestInfo api.RequestInfo) {
+	srri.RouteRuleImplBase.FinalizeRequestHeaders(ctx, headers, requestInfo)
 }
 
 func (srri *SofaRouteRuleImpl) Match(ctx context.Context, headers api.HeaderMap) api.Route {
-	value, _ := headers.Get(types.SofaRouteMatchKey)
-	if value != "" {
-		if value == srri.matchValue || srri.matchValue == ".*" {
->>>>>>> 653c2f34
+	if srri.fastmatch == "" {
+		if srri.matchRoute(ctx, headers) {
 			return srri
 		}
 	} else {
-		if value, ok := headers.Get(types.SofaRouteMatchKey); ok {
+		value, _ := headers.Get(types.SofaRouteMatchKey)
+		if value != "" {
 			if value == srri.fastmatch || srri.fastmatch == ".*" {
 				return srri
 			}
 		}
 	}
-<<<<<<< HEAD
-	log.DefaultLogger.Debugf(RouterLogFormat, "sofa rotue rule", "failed match", headers)
-=======
-	log.DefaultLogger.Errorf(RouterLogFormat, "sofa rotue rule", "failed match header: %v, value: %s", headers, srri.matchValue)
->>>>>>> 653c2f34
+	log.Proxy.Debugf(ctx, RouterLogFormat, "sofa rotue rule", "failed match, macther %s", srri.fastmatch)
 	return nil
 }