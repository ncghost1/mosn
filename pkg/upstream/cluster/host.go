--- conflicted
+++ resolved
@@ -20,12 +20,8 @@
 import (
 	"context"
 	"net"
-<<<<<<< HEAD
+	"sync/atomic"
 	"time"
-=======
-	"sync"
-	"sync/atomic"
->>>>>>> 3486b89c
 
 	"mosn.io/api"
 	v2 "mosn.io/mosn/pkg/config/v2"
