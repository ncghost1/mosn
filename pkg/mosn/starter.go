--- conflicted
+++ resolved
@@ -21,18 +21,6 @@
 	"runtime"
 	"strconv"
 	"sync"
-<<<<<<< HEAD
-	_"gitlab.alipay-inc.com/afe/mosn/pkg/network"
-	_"gitlab.alipay-inc.com/afe/mosn/pkg/network/buffer"
-	_ "gitlab.alipay-inc.com/afe/mosn/pkg/router/basic"
-	_"gitlab.alipay-inc.com/afe/mosn/pkg/protocol"
-	_ "gitlab.alipay-inc.com/afe/mosn/pkg/protocol/sofarpc/codec"
-	_"net/http/pprof"
-	"net/http"
-	"runtime"
-	_"gitlab.alipay-inc.com/afe/mosn/pkg/upstream/servicediscovery/confreg"
-=======
->>>>>>> 52d54df7
 )
 
 func Start(c *config.MOSNConfig) {
@@ -57,7 +45,6 @@
 	go func() {
 		// pprof server
 		http.ListenAndServe("0.0.0.0:9090", nil)
-		wg.Done()
 	}()
 
 	inheritListeners := getInheritListeners()
@@ -111,7 +98,6 @@
 			case <-stopChan:
 				srv.Close()
 			}
-			wg.Done()
 		}()
 	}
 
