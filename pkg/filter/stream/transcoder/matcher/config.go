--- conflicted
+++ resolved
@@ -38,17 +38,10 @@
 }
 
 type RuleInfo struct {
-<<<<<<< HEAD
-	Type             string `json:"-"`
-	UpstreamProtocol string `json:"upstream_protocol,omitempty"`
-	Description      string `json:"description,omitempty"`
-=======
-	Type                string                 `json:"-"`
-	UpstreamProtocol    string                 `json:"upstream_protocol,omitempty"`
-	UpstreamSubProtocol string                 `json:"upstream_sub_protocol,omitempty"`
-	Description         string                 `json:"description,omitempty"`
-	Config              map[string]interface{} `json:"config,omitempty"`
->>>>>>> 75bed664
+	Type             string                 `json:"-"`
+	UpstreamProtocol string                 `json:"upstream_protocol,omitempty"`
+	Description      string                 `json:"description,omitempty"`
+	Config           map[string]interface{} `json:"config,omitempty"`
 }
 
 func (ri *RuleInfo) GetType(srcPro api.ProtocolName) string {
