--- conflicted
+++ resolved
@@ -17,10 +17,7 @@
 package proxy
 
 import (
-<<<<<<< HEAD
-=======
-	"gitlab.alipay-inc.com/afe/mosn/pkg/types"
->>>>>>> 72cb113b
+	"math/rand"
 	"math/rand"
 	"strconv"
 	"time"
