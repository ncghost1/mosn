/*
 * Licensed to the Apache Software Foundation (ASF) under one or more
 * contributor license agreements.  See the NOTICE file distributed with
 * this work for additional information regarding copyright ownership.
 * The ASF licenses this file to You under the Apache License, Version 2.0
 * (the "License"); you may not use this file except in compliance with
 * the License.  You may obtain a copy of the License at
 *
 *     http://www.apache.org/licenses/LICENSE-2.0
 *
 * Unless required by applicable law or agreed to in writing, software
 * distributed under the License is distributed on an "AS IS" BASIS,
 * WITHOUT WARRANTIES OR CONDITIONS OF ANY KIND, either express or implied.
 * See the License for the specific language governing permissions and
 * limitations under the License.
 */

package proxy

import (
	"container/list"
	"context"
	"fmt"
	"net"
	"reflect"
	"runtime/debug"
	"strconv"
	"sync/atomic"
	"time"

	"mosn.io/api"
	"mosn.io/mosn/pkg/config/v2"
	mbuffer "mosn.io/mosn/pkg/buffer"
	mosnctx "mosn.io/mosn/pkg/context"
	"mosn.io/mosn/pkg/log"
	"mosn.io/mosn/pkg/protocol"
	"mosn.io/mosn/pkg/protocol/http"
	"mosn.io/mosn/pkg/router"
	"mosn.io/mosn/pkg/trace"
	"mosn.io/mosn/pkg/types"
	"mosn.io/pkg/buffer"
	"mosn.io/pkg/utils"
)

// types.StreamEventListener
// types.StreamReceiveListener
// types.FilterChainFactoryCallbacks
// Downstream stream, as a controller to handle downstream and upstream proxy flow
type downStream struct {
	ID      uint32
	proxy   *proxy
	route   types.Route
	cluster types.ClusterInfo
	element *list.Element

	// flow control
	bufferLimit uint32

	// ~~~ control args
	timeout    Timeout
	retryState *retryState

	requestInfo     types.RequestInfo
	responseSender  types.StreamSender
	upstreamRequest *upstreamRequest
	perRetryTimer   *utils.Timer
	responseTimer   *utils.Timer

	// ~~~ downstream request buf
	downstreamReqHeaders  types.HeaderMap
	downstreamReqDataBuf  types.IoBuffer
	downstreamReqTrailers types.HeaderMap

	// ~~~ downstream response buf
	downstreamRespHeaders  types.HeaderMap
	downstreamRespDataBuf  types.IoBuffer
	downstreamRespTrailers types.HeaderMap

	// ~~~ state
	// starts to send back downstream response, set on upstream response detected
	downstreamResponseStarted bool
	// downstream request received done
	downstreamRecvDone bool
	// upstream req sent
	upstreamRequestSent bool
	// 1. at the end of upstream response 2. by a upstream reset due to exceptions, such as no healthy upstream, connection close, etc.
	upstreamProcessDone bool
	// don't convert headers, data and trailers.  e.g. activeStreamReceiverFilter.Appendxx
	noConvert bool
	// direct response.  e.g. sendHijack
	directResponse bool
	// oneway
	oneway bool

	notify chan struct{}

	downstreamReset   uint32
	downstreamCleaned uint32
	upstreamReset     uint32
	reuseBuffer       uint32

	resetReason types.StreamResetReason

	//filters
	senderFilters        []*activeStreamSenderFilter
	senderFiltersIndex   int
	receiverFilters      []*activeStreamReceiverFilter
	receiverFiltersIndex int
	receiverFiltersAgain bool

	context context.Context

	// stream access logs
	streamAccessLogs []api.AccessLog
	logDone          uint32

	snapshot types.ClusterSnapshot
}

func newActiveStream(ctx context.Context, proxy *proxy, responseSender types.StreamSender, span types.Span) *downStream {
	if span != nil && trace.IsEnabled() {
		ctx = mosnctx.WithValue(ctx, types.ContextKeyActiveSpan, span)
		ctx = mosnctx.WithValue(ctx, types.ContextKeyTraceSpanKey, &trace.SpanKey{TraceId: span.TraceId(), SpanId: span.SpanId()})
	}

	proxyBuffers := proxyBuffersByContext(ctx)

	stream := &proxyBuffers.stream
	stream.ID = atomic.AddUint32(&currProxyID, 1)
	stream.proxy = proxy
	stream.requestInfo = &proxyBuffers.info
	stream.requestInfo.SetStartTime()
	stream.requestInfo.SetDownstreamLocalAddress(proxy.readCallbacks.Connection().LocalAddr())
	// todo: detect remote addr
	stream.requestInfo.SetDownstreamRemoteAddress(proxy.readCallbacks.Connection().RemoteAddr())
	stream.context = ctx
	stream.reuseBuffer = 1
	stream.notify = make(chan struct{}, 1)

	if responseSender == nil || reflect.ValueOf(responseSender).IsNil() {
		stream.oneway = true
	} else {
		stream.responseSender = responseSender
		stream.responseSender.GetStream().AddEventListener(stream)
	}

	proxy.stats.DownstreamRequestTotal.Inc(1)
	proxy.stats.DownstreamRequestActive.Inc(1)
	proxy.listenerStats.DownstreamRequestTotal.Inc(1)
	proxy.listenerStats.DownstreamRequestActive.Inc(1)

	// info message for new downstream
	if log.Proxy.GetLogLevel() >= log.DEBUG {
		requestId := mosnctx.Get(stream.context, types.ContextKeyStreamID)
		log.Proxy.Debugf(stream.context, "[proxy] [downstream] new stream, proxyId = %d , requestId =%v, oneway=%t", stream.ID, requestId, stream.oneway)
	}
	return stream
}

// downstream's lifecycle ends normally
func (s *downStream) endStream() {
	if s.responseSender != nil && !s.downstreamRecvDone {
		// not reuse buffer
		atomic.StoreUint32(&s.reuseBuffer, 0)
	}
	s.cleanStream()

	// note: if proxy logic resets the stream, there maybe some underlying data in the conn.
	// we ignore this for now, fix as a todo
}

// Clean up on the very end of the stream: end stream or reset stream
// Resources to clean up / reset:
// 	+ upstream request
// 	+ all timers
// 	+ all filters
//  + remove stream in proxy context
func (s *downStream) cleanStream() {
	if !atomic.CompareAndSwapUint32(&s.downstreamCleaned, 0, 1) {
		return
	}

	s.requestInfo.SetRequestFinishedDuration(time.Now())

	// reset corresponding upstream stream
	if s.upstreamRequest != nil && !s.upstreamProcessDone && !s.oneway {
		log.Proxy.Errorf(s.context, "[proxy] [downstream] upstreamRequest.resetStream, proxyId: %d", s.ID)
		s.upstreamProcessDone = true
		s.upstreamRequest.resetStream()
	}

	// clean up timers
	s.cleanUp()

	// tell filters it's time to destroy
	for _, ef := range s.senderFilters {
		ef.filter.OnDestroy()
	}

	for _, ef := range s.receiverFilters {
		ef.filter.OnDestroy()
	}

	// record metrics
	s.requestMetrics()

	// finish tracing
	s.finishTracing()

	// write access log
	s.writeLog()

	// delete stream reference
	s.delete()

	// recycle if no reset events
	s.giveStream()
}

// requestMetrics records the request metrics when cleanStream
func (s *downStream) requestMetrics() {
	streamDurationNs := s.requestInfo.RequestFinishedDuration().Nanoseconds()
	responseReceivedNs := s.requestInfo.ResponseReceivedDuration().Nanoseconds()
	requestReceivedNs := s.requestInfo.RequestReceivedDuration().Nanoseconds()
	// TODO: health check should not count in stream
	if s.requestInfo.IsHealthCheck() {
		s.proxy.stats.DownstreamRequestTotal.Dec(1)
		s.proxy.listenerStats.DownstreamRequestTotal.Dec(1)
	} else {
		processTime := requestReceivedNs // if no response, ignore the network
		if responseReceivedNs > 0 {
			processTime = requestReceivedNs + (streamDurationNs - responseReceivedNs)
		}

		s.proxy.stats.DownstreamProcessTime.Update(processTime)
		s.proxy.stats.DownstreamProcessTimeTotal.Inc(processTime)

		s.proxy.listenerStats.DownstreamProcessTime.Update(processTime)
		s.proxy.listenerStats.DownstreamProcessTimeTotal.Inc(processTime)

		s.proxy.stats.DownstreamRequestTime.Update(streamDurationNs)
		s.proxy.stats.DownstreamRequestTimeTotal.Inc(streamDurationNs)

		s.proxy.listenerStats.DownstreamRequestTime.Update(streamDurationNs)
		s.proxy.listenerStats.DownstreamRequestTimeTotal.Inc(streamDurationNs)

		if s.isRequestFailed() {
			s.proxy.stats.DownstreamRequestFailed.Inc(1)
			s.proxy.listenerStats.DownstreamRequestFailed.Inc(1)
		}

	}
	// countdown metrics
	s.proxy.stats.DownstreamRequestActive.Dec(1)
	s.proxy.listenerStats.DownstreamRequestActive.Dec(1)
}

const mosnProcessFailed = api.NoHealthyUpstream | api.NoRouteFound | api.FaultInjected | api.RateLimited

// isRequestFailed marks request failed due to mosn process
func (s *downStream) isRequestFailed() bool {
	return s.requestInfo.GetResponseFlag(mosnProcessFailed)
}

func (s *downStream) writeLog() {
	defer func() {
		if r := recover(); r != nil {
			log.Proxy.Errorf(s.context, "[proxy] [downstream] writeLog panic %v, downstream %+v", r, s)
		}
	}()

	if !atomic.CompareAndSwapUint32(&s.logDone, 0, 1) {
		return
	}
	// proxy access log
	if s.proxy != nil && s.proxy.accessLogs != nil {
		for _, al := range s.proxy.accessLogs {
			al.Log(s.context, s.downstreamReqHeaders, s.downstreamRespHeaders, s.requestInfo)
		}
	}

	// per-stream access log
	if s.streamAccessLogs != nil {
		for _, al := range s.streamAccessLogs {
			al.Log(s.context, s.downstreamReqHeaders, s.downstreamRespHeaders, s.requestInfo)
		}
	}
}

func (s *downStream) delete() {
	if s.proxy != nil {
		s.proxy.deleteActiveStream(s)
	}
}

// types.StreamEventListener
// Called by stream layer normally
func (s *downStream) OnResetStream(reason types.StreamResetReason) {
	if !atomic.CompareAndSwapUint32(&s.downstreamReset, 0, 1) {
		return
	}

	s.resetReason = reason

	s.sendNotify()
}

func (s *downStream) ResetStream(reason types.StreamResetReason) {
	s.proxy.stats.DownstreamRequestReset.Inc(1)
	s.proxy.listenerStats.DownstreamRequestReset.Inc(1)
	// we assume downstream client close the connection when timeout, we do not care about the network makes connection closed.
	s.requestInfo.SetResponseCode(types.TimeoutExceptionCode)
	s.cleanStream()
}

func (s *downStream) OnDestroyStream() {}

// types.StreamReceiveListener
func (s *downStream) OnReceive(ctx context.Context, headers types.HeaderMap, data types.IoBuffer, trailers types.HeaderMap) {
	s.downstreamReqHeaders = headers
	if data != nil {
		s.downstreamReqDataBuf = data.Clone()
		data.Drain(data.Len())
	}
	s.downstreamReqTrailers = trailers

	if log.Proxy.GetLogLevel() >= log.DEBUG {
		log.Proxy.Debugf(s.context, "[proxy] [downstream] OnReceive headers:%+v, data:%+v, trailers:%+v", headers, data, trailers)
	}

	id := s.ID
	// goroutine for proxy
	pool.ScheduleAuto(func() {
		defer func() {
			if r := recover(); r != nil {
				log.Proxy.Errorf(s.context, "[proxy] [downstream] OnReceive panic: %v, downstream: %+v, oldId: %d, newId: %d\n%s",
					r, s, id, s.ID, string(debug.Stack()))

				if id == s.ID {
					s.delete()
				}
			}
		}()

		phase := types.InitPhase
		for i := 0; i < 10; i++ {
			s.cleanNotify()

			phase = s.receive(ctx, id, phase)
			switch phase {
			case types.End:
				return
			case types.MatchRoute:
				log.Proxy.Debugf(s.context, "[proxy] [downstream] redo match route %+v", s)
			case types.Retry:
				log.Proxy.Debugf(s.context, "[proxy] [downstream] retry %+v", s)
			case types.UpFilter:
				log.Proxy.Debugf(s.context, "[proxy] [downstream] directResponse %+v", s)
			}
		}
	})
}

func (s *downStream) receive(ctx context.Context, id uint32, phase types.Phase) types.Phase {
	for i := 0; i <= int(types.End-types.InitPhase); i++ {
		switch phase {
		// init phase
		case types.InitPhase:
			phase++

			// downstream filter before route
		case types.DownFilter:
			if log.Proxy.GetLogLevel() >= log.DEBUG {
				log.Proxy.Debugf(s.context, "[proxy] [downstream] enter phase %d, proxyId = %d  ", phase, id)
			}
			s.runReceiveFilters(phase, s.downstreamReqHeaders, s.downstreamReqDataBuf, s.downstreamReqTrailers)

			if p, err := s.processError(id); err != nil {
				return p
			}
			phase++

			// match route
		case types.MatchRoute:
			if log.Proxy.GetLogLevel() >= log.DEBUG {
				log.Proxy.Debugf(s.context, "[proxy] [downstream] enter phase %d, proxyId = %d  ", phase, id)
			}
			s.matchRoute()
			if p, err := s.processError(id); err != nil {
				return p
			}
			phase++

			// downstream filter after route
		case types.DownFilterAfterRoute:
			if log.Proxy.GetLogLevel() >= log.DEBUG {
				log.Proxy.Debugf(s.context, "[proxy] [downstream] enter phase %d, proxyId = %d  ", phase, id)
			}
			s.runReceiveFilters(phase, s.downstreamReqHeaders, s.downstreamReqDataBuf, s.downstreamReqTrailers)

			if p, err := s.processError(id); err != nil {
				return p
			}
			phase++

			// downstream receive header
		case types.DownRecvHeader:
			if s.downstreamReqHeaders != nil {
				if log.Proxy.GetLogLevel() >= log.DEBUG {
					log.Proxy.Debugf(s.context, "[proxy] [downstream] enter phase %d, proxyId = %d  ", phase, id)
				}
				s.receiveHeaders(s.downstreamReqDataBuf == nil && s.downstreamReqTrailers == nil)

				if p, err := s.processError(id); err != nil {
					return p
				}
			}
			phase++

			// downstream receive data
		case types.DownRecvData:
			if s.downstreamReqDataBuf != nil {
				if log.Proxy.GetLogLevel() >= log.DEBUG {
					log.Proxy.Debugf(s.context, "[proxy] [downstream] enter phase %d, proxyId = %d  ", phase, id)
				}
				s.downstreamReqDataBuf.Count(1)
				s.receiveData(s.downstreamReqTrailers == nil)

				if p, err := s.processError(id); err != nil {
					return p
				}
			}
			phase++

			// downstream receive trailer
		case types.DownRecvTrailer:
			if s.downstreamReqTrailers != nil {
				if log.Proxy.GetLogLevel() >= log.DEBUG {
					log.Proxy.Debugf(s.context, "[proxy] [downstream] enter phase %d, proxyId = %d  ", phase, id)
				}
				s.receiveTrailers()

				if p, err := s.processError(id); err != nil {
					return p
				}
			}
			phase++

			// downstream oneway
		case types.Oneway:
			if s.oneway {
				if log.Proxy.GetLogLevel() >= log.DEBUG {
					log.Proxy.Debugf(s.context, "[proxy] [downstream] enter phase %d, proxyId = %d  ", phase, id)
				}
				s.cleanStream()

				// downstreamCleaned has set, return types.End
				if p, err := s.processError(id); err != nil {
					return p
				}
			}

			// no oneway, skip types.Retry
			phase = types.WaitNofity

			// retry request
		case types.Retry:
			if log.Proxy.GetLogLevel() >= log.DEBUG {
				log.Proxy.Debugf(s.context, "[proxy] [downstream] enter phase %d, proxyId = %d  ", phase, id)
			}

			if s.downstreamReqDataBuf != nil {
				s.downstreamReqDataBuf.Count(1)
			}
			s.doRetry()
			if p, err := s.processError(id); err != nil {
				return p
			}
			phase++

			// wait for upstreamRequest or reset
		case types.WaitNofity:
			if log.Proxy.GetLogLevel() >= log.DEBUG {
				log.Proxy.Debugf(s.context, "[proxy] [downstream] enter phase %d, proxyId = %d  ", phase, id)
			}
			if p, err := s.waitNotify(id); err != nil {
				return p
			}

			if log.Proxy.GetLogLevel() >= log.DEBUG {
				log.Proxy.Debugf(s.context, "[proxy] [downstream] OnReceive send downstream response %+v", s.downstreamRespHeaders)
			}

			phase++

			// upstream filter
		case types.UpFilter:
			if log.Proxy.GetLogLevel() >= log.DEBUG {
				log.Proxy.Debugf(s.context, "[proxy] [downstream] enter phase %d, proxyId = %d  ", phase, id)
			}
			s.runAppendFilters(phase, s.downstreamRespHeaders, s.downstreamRespDataBuf, s.downstreamRespTrailers)

			if p, err := s.processError(id); err != nil {
				return p
			}

			// maybe direct response
			if s.upstreamRequest == nil {
				fakeUpstreamRequest := &upstreamRequest{
					downStream: s,
				}

				s.upstreamRequest = fakeUpstreamRequest
			}

			phase++

			// upstream receive header
		case types.UpRecvHeader:
			// send downstream response
			if s.downstreamRespHeaders != nil {
				if log.Proxy.GetLogLevel() >= log.DEBUG {
					log.Proxy.Debugf(s.context, "[proxy] [downstream] enter phase %d, proxyId = %d  ", phase, id)
				}
				s.upstreamRequest.receiveHeaders(s.downstreamRespDataBuf == nil && s.downstreamRespTrailers == nil)

				if p, err := s.processError(id); err != nil {
					return p
				}
			}
			phase++

			// upstream receive data
		case types.UpRecvData:
			if s.downstreamRespDataBuf != nil {
				if log.Proxy.GetLogLevel() >= log.DEBUG {
					log.Proxy.Debugf(s.context, "[proxy] [downstream] enter phase %d, proxyId = %d  ", phase, id)
				}
				s.upstreamRequest.receiveData(s.downstreamRespTrailers == nil)

				if p, err := s.processError(id); err != nil {
					return p
				}
			}
			phase++

			// upstream receive triler
		case types.UpRecvTrailer:
			if s.downstreamRespTrailers != nil {
				if log.Proxy.GetLogLevel() >= log.DEBUG {
					log.Proxy.Debugf(s.context, "[proxy] [downstream] enter phase %d, proxyId = %d  ", phase, id)
				}
				s.upstreamRequest.receiveTrailers()

				if p, err := s.processError(id); err != nil {
					return p
				}
			}
			phase++

			// process end
		case types.End:
			return types.End

		default:
			log.Proxy.Errorf(s.context, "[proxy] [downstream] unexpected phase: %d", phase)
			return types.End
		}
	}

	log.Proxy.Errorf(s.context, "[proxy] [downstream] unexpected phase cycle time")
	return types.End
}

func (s *downStream) matchRoute() {
	headers := s.downstreamReqHeaders
	if s.proxy.routersWrapper == nil || s.proxy.routersWrapper.GetRouters() == nil {
		log.Proxy.Alertf(s.context, types.ErrorKeyRouteMatch, "routersWrapper or routers in routersWrapper is nil while trying to get router, headers= %v", headers)
		s.requestInfo.SetResponseFlag(api.NoRouteFound)
		s.sendHijackReply(types.RouterUnavailableCode, headers)
		return
	}

	// get router instance and do routing
	routers := s.proxy.routersWrapper.GetRouters()
	// do handler chain
	handlerChain := router.CallMakeHandlerChain(s.context, headers, routers, s.proxy.clusterManager)
	// handlerChain should never be nil
	if handlerChain == nil {
		log.Proxy.Alertf(s.context, types.ErrorKeyRouteMatch, "no route to make handler chain, headers = %v", headers)
		s.requestInfo.SetResponseFlag(api.NoRouteFound)
		s.sendHijackReply(types.RouterUnavailableCode, headers)
		return
	}
	s.snapshot, s.route = handlerChain.DoNextHandler()
}

func (s *downStream) convertProtocol() (dp, up types.Protocol) {
	dp = s.getDownstreamProtocol()
	up = s.getUpstreamProtocol()
	return
}

func (s *downStream) getDownstreamProtocol() (prot types.Protocol) {
	if s.proxy.serverStreamConn == nil {
		prot = types.Protocol(s.proxy.config.DownstreamProtocol)
	} else {
		prot = s.proxy.serverStreamConn.Protocol()
	}
	return prot
}

func (s *downStream) getUpstreamProtocol() (currentProtocol types.Protocol) {
	configProtocol := s.proxy.config.UpstreamProtocol

	// if route exists upstream protocol, it will replace the proxy config's upstream protocol
	if s.route != nil && s.route.RouteRule() != nil && s.route.RouteRule().UpstreamProtocol() != "" {
		configProtocol = s.route.RouteRule().UpstreamProtocol()
	}

	// Auto means same as downstream protocol
	if configProtocol == string(protocol.Auto) {
		currentProtocol = s.getDownstreamProtocol()
	} else {
		currentProtocol = types.Protocol(configProtocol)
	}

	return currentProtocol
}

func (s *downStream) receiveHeaders(endStream bool) {
	s.downstreamRecvDone = endStream

	// after stream filters run, check the route
	if s.route == nil {
<<<<<<< HEAD
		log.Proxy.Warnf(s.context, "[proxy] [downstream] no route to init upstream, headers = %v", s.downstreamReqHeaders)
		s.requestInfo.SetResponseFlag(api.NoRouteFound)
=======
		log.Proxy.Warnf(s.context, "[proxy] [downstream] no route to init upstream")
		s.requestInfo.SetResponseFlag(types.NoRouteFound)
>>>>>>> cb950d2a
		s.sendHijackReply(types.RouterUnavailableCode, s.downstreamReqHeaders)
		return
	}
	// check if route have direct response
	// direct response will response now
	if resp := s.route.DirectResponseRule(); !(resp == nil || reflect.ValueOf(resp).IsNil()) {
		log.Proxy.Infof(s.context, "[proxy] [downstream] direct response, proxyId = %d", s.ID)
		if resp.Body() != "" {
			s.sendHijackReplyWithBody(resp.StatusCode(), s.downstreamReqHeaders, resp.Body())
		} else {
			s.sendHijackReply(resp.StatusCode(), s.downstreamReqHeaders)
		}
		return
	}
	// not direct response, needs a cluster snapshot and route rule
	if rule := s.route.RouteRule(); rule == nil || reflect.ValueOf(rule).IsNil() {
<<<<<<< HEAD
		log.Proxy.Warnf(s.context, "[proxy] [downstream] no route rule to init upstream, headers = %v", s.downstreamReqHeaders)
		s.requestInfo.SetResponseFlag(api.NoRouteFound)
=======
		log.Proxy.Warnf(s.context, "[proxy] [downstream] no route rule to init upstream")
		s.requestInfo.SetResponseFlag(types.NoRouteFound)
>>>>>>> cb950d2a
		s.sendHijackReply(types.RouterUnavailableCode, s.downstreamReqHeaders)
		return
	}
	if s.snapshot == nil || reflect.ValueOf(s.snapshot).IsNil() {
		// no available cluster
		log.Proxy.Alertf(s.context, types.ErrorKeyClusterGet, " cluster snapshot is nil, cluster name is: %s", s.route.RouteRule().ClusterName())
		s.requestInfo.SetResponseFlag(api.NoRouteFound)
		s.sendHijackReply(types.RouterUnavailableCode, s.downstreamReqHeaders)
		return
	}
	// as ClusterName has random factor when choosing weighted cluster,
	// so need determination at the first time
	clusterName := s.route.RouteRule().ClusterName()
	if log.Proxy.GetLogLevel() >= log.DEBUG {
		log.Proxy.Debugf(s.context, "[proxy] [downstream] route match result:%+v, clusterName=%v", s.route, clusterName)
	}

	s.cluster = s.snapshot.ClusterInfo()
	s.requestInfo.SetRouteEntry(s.route.RouteRule())

	pool, err := s.initializeUpstreamConnectionPool(s)
	if err != nil {
		log.Proxy.Alertf(s.context, types.ErrorKeyUpstreamConn, "initialize Upstream Connection Pool error, request can't be proxyed, error = %v", err)
		s.requestInfo.SetResponseFlag(api.NoHealthyUpstream)
		s.sendHijackReply(types.NoHealthUpstreamCode, s.downstreamReqHeaders)
		return
	}

	parseProxyTimeout(&s.timeout, s.route, s.downstreamReqHeaders)
	if log.Proxy.GetLogLevel() >= log.DEBUG {
		log.Proxy.Debugf(s.context, "[proxy] [downstream] timeout info: %+v", s.timeout)
	}

	prot := s.getUpstreamProtocol()

	s.retryState = newRetryState(s.route.RouteRule().Policy().RetryPolicy(), s.downstreamReqHeaders, s.cluster, prot)

	//Build Request
	proxyBuffers := proxyBuffersByContext(s.context)
	s.upstreamRequest = &proxyBuffers.request
	s.upstreamRequest.downStream = s
	s.upstreamRequest.proxy = s.proxy
	s.upstreamRequest.protocol = prot
	s.upstreamRequest.connPool = pool
	s.route.RouteRule().FinalizeRequestHeaders(s.downstreamReqHeaders, s.requestInfo)

	//Call upstream's append header method to build upstream's request
	s.upstreamRequest.appendHeaders(endStream)

	if endStream {
		s.onUpstreamRequestSent()
	}
}

func (s *downStream) receiveData(endStream bool) {
	// if active stream finished before receive data, just ignore further data
	if s.processDone() {
		return
	}
	data := s.downstreamReqDataBuf
	if log.Proxy.GetLogLevel() >= log.DEBUG {
		log.Proxy.Debugf(s.context, "[proxy] [downstream] receive data = %v", data)
	}

	s.requestInfo.SetBytesReceived(s.requestInfo.BytesReceived() + uint64(data.Len()))
	s.downstreamRecvDone = endStream

	if endStream {
		s.onUpstreamRequestSent()
	}

	s.upstreamRequest.appendData(endStream)

	// if upstream process done in the middle of receiving data, just end stream
	if s.upstreamProcessDone {
		s.cleanStream()
	}
}

func (s *downStream) receiveTrailers() {
	// if active stream finished the lifecycle, just ignore further data
	if s.processDone() {
		return
	}

	s.downstreamRecvDone = true

	s.onUpstreamRequestSent()
	s.upstreamRequest.appendTrailers()

	// if upstream process done in the middle of receiving trailers, just end stream
	if s.upstreamProcessDone {
		s.cleanStream()
	}
}

func (s *downStream) OnDecodeError(context context.Context, err error, headers types.HeaderMap) {
	// if active stream finished the lifecycle, just ignore further data
	if s.upstreamProcessDone {
		return
	}

	// todo: enrich headers' information to do some hijack
	// Check headers' info to do hijack
	switch err.Error() {
	case types.CodecException:
		s.sendHijackReply(types.CodecExceptionCode, headers)
	case types.DeserializeException:
		s.sendHijackReply(types.DeserialExceptionCode, headers)
	default:
		s.sendHijackReply(types.UnknownCode, headers)
	}
}

func (s *downStream) onUpstreamRequestSent() {
	s.upstreamRequestSent = true
	s.requestInfo.SetRequestReceivedDuration(time.Now())

	if s.upstreamRequest != nil && !s.oneway {
		// setup per req timeout timer
		s.setupPerReqTimeout()

		// setup global timeout timer
		if s.timeout.GlobalTimeout > 0 {
			if log.Proxy.GetLogLevel() >= log.DEBUG {
				log.Proxy.Debugf(s.context, "[proxy] [downstream] start a request timeout timer")
			}
			if s.responseTimer != nil {
				s.responseTimer.Stop()
			}

			ID := s.ID
			s.responseTimer = utils.NewTimer(s.timeout.GlobalTimeout,
				func() {
					atomic.StoreUint32(&s.reuseBuffer, 0)

					if s.downstreamRespHeaders != nil {
						return
					}

					if atomic.LoadUint32(&s.downstreamCleaned) == 1 {
						return
					}
					if ID != s.ID {
						return
					}
					s.onResponseTimeout()
				})
		}
	}
}

// Note: global-timer MUST be stopped before active stream got recycled, otherwise resetting stream's properties will cause panic here
func (s *downStream) onResponseTimeout() {
	defer func() {
		if r := recover(); r != nil {
			log.Proxy.Errorf(s.context, "[proxy] [downstream] onResponseTimeout() panic %v\n%s", r, string(debug.Stack()))
		}
	}()
	s.cluster.Stats().UpstreamRequestTimeout.Inc(1)

	if s.upstreamRequest != nil {
		if s.upstreamRequest.host != nil {
			s.upstreamRequest.host.HostStats().UpstreamRequestTimeout.Inc(1)

			if log.Proxy.GetLogLevel() >= log.INFO {
				log.Proxy.Infof(s.context, "[proxy] [downstream] onResponseTimeout，host: %s, time: %s",
					s.upstreamRequest.host.AddressString(), s.timeout.GlobalTimeout.String())
			}
		}

		s.upstreamRequest.resetStream()
		s.upstreamRequest.OnResetStream(types.UpstreamGlobalTimeout)
	}
}

func (s *downStream) setupPerReqTimeout() {
	timeout := s.timeout

	if timeout.TryTimeout > 0 {
		if s.perRetryTimer != nil {
			s.perRetryTimer.Stop()
		}

		ID := s.ID
		s.perRetryTimer = utils.NewTimer(timeout.TryTimeout,
			func() {
				atomic.StoreUint32(&s.reuseBuffer, 0)

				if s.downstreamRespHeaders != nil {
					return
				}

				if atomic.LoadUint32(&s.downstreamCleaned) == 1 {
					return
				}
				if ID != s.ID {
					return
				}
				s.onPerReqTimeout()
			})
	}
}

// Note: per-try-timer MUST be stopped before active stream got recycled, otherwise resetting stream's properties will cause panic here
func (s *downStream) onPerReqTimeout() {
	defer func() {
		if r := recover(); r != nil {
			log.Proxy.Errorf(s.context, "[proxy] [downstream] onPerReqTimeout() panic %v\n%s", r, string(debug.Stack()))
		}
	}()

	if !s.downstreamResponseStarted {
		// handle timeout on response not

		s.cluster.Stats().UpstreamRequestTimeout.Inc(1)

		if s.upstreamRequest.host != nil {
			s.upstreamRequest.host.HostStats().UpstreamRequestTimeout.Inc(1)

			log.Proxy.Errorf(s.context, "[proxy] [downstream] onPerReqTimeout，host: %s, time: %s",
				s.upstreamRequest.host.AddressString(), s.timeout.TryTimeout.String())
		}

		s.upstreamRequest.resetStream()
		s.requestInfo.SetResponseFlag(api.UpstreamRequestTimeout)
		s.upstreamRequest.OnResetStream(types.UpstreamPerTryTimeout)
	} else {
		log.Proxy.Debugf(s.context, "[proxy] [downstream] skip request timeout on getting upstream response")
	}
}

func (s *downStream) initializeUpstreamConnectionPool(lbCtx types.LoadBalancerContext) (types.ConnectionPool, error) {
	var connPool types.ConnectionPool

	currentProtocol := s.getUpstreamProtocol()

	connPool = s.proxy.clusterManager.ConnPoolForCluster(lbCtx, s.snapshot, currentProtocol)

	if connPool == nil {
		return nil, fmt.Errorf("[proxy] [downstream] no healthy upstream in cluster %s", s.cluster.Name())
	}

	// TODO: update upstream stats

	return connPool, nil
}

// ~~~ active stream sender wrapper

func (s *downStream) appendHeaders(endStream bool) {
	s.upstreamProcessDone = endStream
	headers := s.convertHeader(s.downstreamRespHeaders)
	//Currently, just log the error
	if err := s.responseSender.AppendHeaders(s.context, headers, endStream); err != nil {
		log.Proxy.Alertf(s.context, types.ErrorKeyAppendHeader, "append headers error: %s", err)
	}

	if endStream {
		s.endStream()
	}
}

func (s *downStream) convertHeader(headers types.HeaderMap) types.HeaderMap {
	if s.noConvert {
		return headers
	}

	dp, up := s.convertProtocol()

	// need protocol convert
	if dp != up {
		if convHeader, err := protocol.ConvertHeader(s.context, up, dp, headers); err == nil {
			return convHeader
		} else {
			log.Proxy.Warnf(s.context, "[proxy] [downstream] convert header from %s to %s failed, %s", up, dp, err.Error())
		}
	}
	return headers
}

func (s *downStream) appendData(endStream bool) {
	s.upstreamProcessDone = endStream

	data := s.convertData(s.downstreamRespDataBuf)
	s.requestInfo.SetBytesSent(s.requestInfo.BytesSent() + uint64(data.Len()))
	s.responseSender.AppendData(s.context, data, endStream)

	if endStream {
		s.endStream()
	}
}

func (s *downStream) convertData(data types.IoBuffer) types.IoBuffer {
	if s.noConvert {
		return data
	}

	dp, up := s.convertProtocol()

	// need protocol convert
	if dp != up {
		if convData, err := protocol.ConvertData(s.context, up, dp, data); err == nil {
			return convData
		} else {
			log.Proxy.Warnf(s.context, "[proxy] [downstream] convert data from %s to %s failed, %s", up, dp, err.Error())
		}
	}
	return data
}

func (s *downStream) appendTrailers() {
	s.upstreamProcessDone = true
	trailers := s.convertTrailer(s.downstreamRespTrailers)
	s.responseSender.AppendTrailers(s.context, trailers)
	s.endStream()
}

func (s *downStream) convertTrailer(trailers types.HeaderMap) types.HeaderMap {
	if s.noConvert {
		return trailers
	}

	dp, up := s.convertProtocol()

	// need protocol convert
	if dp != up {
		if convTrailer, err := protocol.ConvertTrailer(s.context, up, dp, trailers); err == nil {
			return convTrailer
		} else {
			log.Proxy.Warnf(s.context, "[proxy] [downstream] convert header from %s to %s failed, %s", up, dp, err.Error())
		}
	}
	return trailers
}

// ~~~ upstream event handler
func (s *downStream) onUpstreamReset(reason types.StreamResetReason) {
	// todo: update stats
	// see if we need a retry
	if reason != types.UpstreamGlobalTimeout &&
		!s.downstreamResponseStarted && s.retryState != nil {
		retryCheck := s.retryState.retry(nil, reason)

		if retryCheck == api.ShouldRetry && s.setupRetry(true) {
			if s.upstreamRequest != nil && s.upstreamRequest.host != nil {
				s.upstreamRequest.host.HostStats().UpstreamResponseFailed.Inc(1)
				s.upstreamRequest.host.ClusterInfo().Stats().UpstreamResponseFailed.Inc(1)
			}

			// setup retry timer and return
			// clear reset flag
			log.Proxy.Infof(s.context, "[proxy] [downstream] onUpstreamReset, doRetry, reason %v", reason)
			atomic.CompareAndSwapUint32(&s.upstreamReset, 1, 0)
			return
		} else if retryCheck == api.RetryOverflow {
			s.requestInfo.SetResponseFlag(api.UpstreamOverflow)
		}
	}

	// clean up all timers
	s.cleanUp()

	// If we have not yet sent anything downstream, send a response with an appropriate status code.
	// Otherwise just reset the ongoing response.
	if s.downstreamResponseStarted {
		s.resetStream()
	} else {
		// send err response if response not started
		var code int

		if reason == types.UpstreamGlobalTimeout || reason == types.UpstreamPerTryTimeout {
			s.requestInfo.SetResponseFlag(api.UpstreamRequestTimeout)
			code = types.TimeoutExceptionCode
		} else {
			reasonFlag := s.proxy.streamResetReasonToResponseFlag(reason)
			s.requestInfo.SetResponseFlag(reasonFlag)
			code = types.NoHealthUpstreamCode
		}

		if s.upstreamRequest != nil && s.upstreamRequest.host != nil {
			s.upstreamRequest.host.HostStats().UpstreamResponseFailed.Inc(1)
			s.upstreamRequest.host.ClusterInfo().Stats().UpstreamResponseFailed.Inc(1)
		}
		// clear reset flag
		log.Proxy.Infof(s.context, "[proxy] [downstream] onUpstreamReset, send hijack, reason %v", reason)
		atomic.CompareAndSwapUint32(&s.upstreamReset, 1, 0)
		s.sendHijackReply(code, s.downstreamReqHeaders)
	}
}

func (s *downStream) onUpstreamHeaders(endStream bool) {
	headers := s.downstreamRespHeaders

	// check retry
	if s.retryState != nil {
		retryCheck := s.retryState.retry(headers, "")

		if retryCheck == api.ShouldRetry && s.setupRetry(endStream) {
			if s.upstreamRequest != nil && s.upstreamRequest.host != nil {
				s.upstreamRequest.host.HostStats().UpstreamResponseFailed.Inc(1)
				s.upstreamRequest.host.ClusterInfo().Stats().UpstreamResponseFailed.Inc(1)
			}

			return
		} else if retryCheck == api.RetryOverflow {
			s.requestInfo.SetResponseFlag(api.UpstreamOverflow)
		}

		s.retryState.reset()
	}

	s.handleUpstreamStatusCode()

	s.downstreamResponseStarted = true

	// directResponse for no route should be nil
	if s.route != nil {
		s.route.RouteRule().FinalizeResponseHeaders(headers, s.requestInfo)
	}

	if endStream {
		s.onUpstreamResponseRecvFinished()
	}

	// todo: insert proxy headers
	s.appendHeaders(endStream)
}

func (s *downStream) handleUpstreamStatusCode() {
	// todo: support config?
	if s.upstreamRequest != nil && s.upstreamRequest.host != nil {
		if s.requestInfo.ResponseCode() >= http.InternalServerError {
			s.upstreamRequest.host.HostStats().UpstreamResponseFailed.Inc(1)
			s.upstreamRequest.host.ClusterInfo().Stats().UpstreamResponseFailed.Inc(1)
		} else {
			s.upstreamRequest.host.HostStats().UpstreamResponseSuccess.Inc(1)
			s.upstreamRequest.host.ClusterInfo().Stats().UpstreamResponseSuccess.Inc(1)
		}
	}
}

func (s *downStream) onUpstreamData(endStream bool) {
	if endStream {
		s.onUpstreamResponseRecvFinished()
	}

	s.appendData(endStream)
}

func (s *downStream) finishTracing() {
	if trace.IsEnabled() {
		if s.context == nil {
			return
		}
		span := trace.SpanFromContext(s.context)

		if span != nil {
			span.SetRequestInfo(s.requestInfo)
			span.FinishSpan()

			if mosnctx.Get(s.context, types.ContextKeyListenerType) == v2.INGRESS {
				trace.DeleteSpanIdGenerator(mosnctx.Get(s.context, types.ContextKeyTraceSpanKey).(*trace.SpanKey))
			}
		} else {
			log.Proxy.Warnf(s.context, "[proxy] [downstream] trace span is null")
		}
	}
}

func (s *downStream) onUpstreamTrailers() {
	s.onUpstreamResponseRecvFinished()

	s.appendTrailers()
}

func (s *downStream) onUpstreamResponseRecvFinished() {
	if !s.upstreamRequestSent {
		s.upstreamRequest.resetStream()
	}

	// todo: stats
	// todo: logs

	s.cleanUp()
}

func (s *downStream) setupRetry(endStream bool) bool {
	s.upstreamRequest.setupRetry = true

	if !endStream {
		s.upstreamRequest.resetStream()
	}

	// reset per req timer
	if s.perRetryTimer != nil {
		s.perRetryTimer.Stop()
		s.perRetryTimer = nil
	}

	return true
}

// Note: retry-timer MUST be stopped before active stream got recycled, otherwise resetting stream's properties will cause panic here
func (s *downStream) doRetry() {
	// retry interval
	time.Sleep(10 * time.Millisecond)

	// no reuse buffer
	atomic.StoreUint32(&s.reuseBuffer, 0)

	pool, err := s.initializeUpstreamConnectionPool(s)

	if err != nil {
		log.Proxy.Alertf(s.context, types.ErrorKeyUpstreamConn, "retry choose conn pool failed, error = %v", err)
		s.sendHijackReply(types.NoHealthUpstreamCode, s.downstreamReqHeaders)
		s.cleanUp()
		return
	}

	s.upstreamRequest = &upstreamRequest{
		downStream: s,
		proxy:      s.proxy,
		connPool:   pool,
	}

	// if Data or Trailer exists, endStream should be false, else should be true
	s.upstreamRequest.appendHeaders(s.downstreamReqDataBuf == nil && s.downstreamReqTrailers == nil)

	if s.downstreamReqDataBuf != nil {
		s.upstreamRequest.appendData(s.downstreamReqTrailers == nil)
	}

	if s.downstreamReqTrailers != nil {
		s.upstreamRequest.appendTrailers()
	}

	// setup per try timeout timer
	s.setupPerReqTimeout()

	s.upstreamRequestSent = true
	s.downstreamRecvDone = true
}

// Downstream got reset in proxy context on scenario below:
// 1. downstream filter reset downstream
// 2. corresponding upstream got reset
func (s *downStream) resetStream() {
	if s.responseSender != nil && !s.upstreamProcessDone {
		// if downstream req received not done, or local proxy process not done by handle upstream response,
		// just mark it as done and reset stream as a failed case
		s.upstreamProcessDone = true

		// reset downstream will trigger a clean up, see OnResetStream
		s.responseSender.GetStream().ResetStream(types.StreamLocalReset)
	}
}

func (s *downStream) sendHijackReply(code int, headers types.HeaderMap) {
	log.Proxy.Warnf(s.context, "[proxy] [downstream] set hijack reply, proxyId = %d, code = %d, with headers = %t", s.ID, code, headers == nil)
	if headers == nil {
		raw := make(map[string]string, 5)
		headers = protocol.CommonHeader(raw)
	}
	s.requestInfo.SetResponseCode(code)

	headers.Set(types.HeaderStatus, strconv.Itoa(code))
	atomic.StoreUint32(&s.reuseBuffer, 0)
	s.downstreamRespHeaders = headers
	s.downstreamRespDataBuf = nil
	s.downstreamRespTrailers = nil
	s.directResponse = true
}

// TODO: rpc status code may be not matched
// TODO: rpc content(body) is not matched the headers, rpc should not hijack with body, use sendHijackReply instead
func (s *downStream) sendHijackReplyWithBody(code int, headers types.HeaderMap, body string) {
	log.Proxy.Warnf(s.context, "[proxy] [downstream] set hijack reply with body, proxyId = %d, code = %d, with headers = %t", s.ID, code, headers == nil)
	if headers == nil {
		raw := make(map[string]string, 5)
		headers = protocol.CommonHeader(raw)
	}
	s.requestInfo.SetResponseCode(code)
	headers.Set(types.HeaderStatus, strconv.Itoa(code))
	atomic.StoreUint32(&s.reuseBuffer, 0)
	s.downstreamRespHeaders = headers
	s.downstreamRespDataBuf = buffer.NewIoBufferString(body)
	s.downstreamRespTrailers = nil
	s.directResponse = true
}

func (s *downStream) cleanUp() {
	// reset retry state
	// if  a downstream filter ends downstream before send to upstream, retryState will be nil
	if s.retryState != nil {
		s.retryState.reset()
	}

	// reset pertry timer
	if s.perRetryTimer != nil {
		s.perRetryTimer.Stop()
		s.perRetryTimer = nil
	}

	// reset response timer
	if s.responseTimer != nil {
		s.responseTimer.Stop()
		s.responseTimer = nil
	}

}

func (s *downStream) setBufferLimit(bufferLimit uint32) {
	s.bufferLimit = bufferLimit

	// todo
}

func (s *downStream) AddStreamReceiverFilter(filter api.StreamReceiverFilter, p api.FilterPhase) {
	var phase types.Phase
	switch p {
	case api.BeforeRoute:
		phase = types.DownFilter
	case api.AfterRoute:
		phase = types.DownFilterAfterRoute
	default:
		phase = types.DownFilterAfterRoute
	}
	sf := newActiveStreamReceiverFilter(s, filter, phase)
	s.receiverFilters = append(s.receiverFilters, sf)
}

func (s *downStream) AddStreamSenderFilter(filter api.StreamSenderFilter) {
	sf := newActiveStreamSenderFilter(s, filter)
	s.senderFilters = append(s.senderFilters, sf)
}

func (s *downStream) AddStreamAccessLog(accessLog api.AccessLog) {
	if s.proxy != nil {
		if s.streamAccessLogs == nil {
			s.streamAccessLogs = make([]api.AccessLog, 0)
		}
		s.streamAccessLogs = append(s.streamAccessLogs, accessLog)
	}
}

// types.LoadBalancerContext
func (s *downStream) MetadataMatchCriteria() api.MetadataMatchCriteria {
	if nil != s.requestInfo.RouteEntry() {
		return s.requestInfo.RouteEntry().MetadataMatchCriteria(s.cluster.Name())
	}

	return nil
}

func (s *downStream) DownstreamConnection() net.Conn {
	return s.proxy.readCallbacks.Connection().RawConn()
}

func (s *downStream) DownstreamHeaders() types.HeaderMap {
	return s.downstreamReqHeaders
}

func (s *downStream) DownstreamContext() context.Context {
	return s.context
}

func (s *downStream) giveStream() {
	if atomic.LoadUint32(&s.reuseBuffer) != 1 {
		return
	}
	if atomic.LoadUint32(&s.upstreamReset) == 1 || atomic.LoadUint32(&s.downstreamReset) == 1 {
		return
	}

	if log.Proxy.GetLogLevel() >= log.DEBUG {
		log.Proxy.Debugf(s.context, "[proxy] [downstream] giveStream %p %+v", s, s)
	}

	// reset downstreamReqBuf
	if s.downstreamReqDataBuf != nil {
		if e := buffer.PutIoBuffer(s.downstreamReqDataBuf); e != nil {
			log.Proxy.Errorf(s.context, "[proxy] [downstream] PutIoBuffer error: %v", e)
		}
	}

	// Give buffers to bufferPool
	if ctx := mbuffer.PoolContext(s.context); ctx != nil {
		ctx.Give()
	}
}

// check if proxy process done
func (s *downStream) processDone() bool {
	return s.upstreamProcessDone || atomic.LoadUint32(&s.downstreamReset) == 1 || atomic.LoadUint32(&s.upstreamReset) == 1
}

func (s *downStream) sendNotify() {
	select {
	case s.notify <- struct{}{}:
	default:
	}
}

func (s *downStream) cleanNotify() {
	select {
	case <-s.notify:
	default:
	}
}

func (s *downStream) waitNotify(id uint32) (phase types.Phase, err error) {
	if s.ID != id {
		return types.End, types.ErrExit
	}

	if log.Proxy.GetLogLevel() >= log.DEBUG {
		log.Proxy.Debugf(s.context, "[proxy] [downstream] waitNotify begin %p, proxyId = %d", s, s.ID)
	}
	select {
	case <-s.notify:
	}
	return s.processError(id)
}

func (s *downStream) processError(id uint32) (phase types.Phase, err error) {
	if s.ID != id {
		return types.End, types.ErrExit
	}

	phase = types.End

	if atomic.LoadUint32(&s.downstreamCleaned) == 1 {
		err = types.ErrExit
		return
	}

	if atomic.LoadUint32(&s.upstreamReset) == 1 {
		log.Proxy.Infof(s.context, "[proxy] [downstream] processError=upstreamReset, proxyId: %d, reason: %+v", s.ID, s.resetReason)
		if s.oneway {
			phase = types.Oneway
			err = types.ErrExit
			return
		}
		s.onUpstreamReset(s.resetReason)
		err = types.ErrExit
	}

	if atomic.LoadUint32(&s.downstreamReset) == 1 {
		log.Proxy.Errorf(s.context, "[proxy] [downstream] processError=downstreamReset proxyId: %d, reason: %+v", s.ID, s.resetReason)
		s.ResetStream(s.resetReason)
		err = types.ErrExit
		return
	}

	if s.directResponse {
		s.directResponse = false
		if s.oneway {
			phase = types.Oneway
		} else {
			phase = types.UpFilter
		}
		err = types.ErrExit
		return
	}

	if s.upstreamProcessDone {
		err = types.ErrExit
	}

	if s.upstreamRequest != nil && s.upstreamRequest.setupRetry {
		phase = types.Retry
		err = types.ErrExit
		return
	}

	if s.receiverFiltersAgain {
		s.receiverFiltersAgain = false
		phase = types.MatchRoute
		err = types.ErrExit
		return
	}

	return
}<|MERGE_RESOLUTION|>--- conflicted
+++ resolved
@@ -29,8 +29,8 @@
 	"time"
 
 	"mosn.io/api"
+	mbuffer "mosn.io/mosn/pkg/buffer"
 	"mosn.io/mosn/pkg/config/v2"
-	mbuffer "mosn.io/mosn/pkg/buffer"
 	mosnctx "mosn.io/mosn/pkg/context"
 	"mosn.io/mosn/pkg/log"
 	"mosn.io/mosn/pkg/protocol"
@@ -633,13 +633,8 @@
 
 	// after stream filters run, check the route
 	if s.route == nil {
-<<<<<<< HEAD
-		log.Proxy.Warnf(s.context, "[proxy] [downstream] no route to init upstream, headers = %v", s.downstreamReqHeaders)
+		log.Proxy.Warnf(s.context, "[proxy] [downstream] no route to init upstream")
 		s.requestInfo.SetResponseFlag(api.NoRouteFound)
-=======
-		log.Proxy.Warnf(s.context, "[proxy] [downstream] no route to init upstream")
-		s.requestInfo.SetResponseFlag(types.NoRouteFound)
->>>>>>> cb950d2a
 		s.sendHijackReply(types.RouterUnavailableCode, s.downstreamReqHeaders)
 		return
 	}
@@ -656,13 +651,8 @@
 	}
 	// not direct response, needs a cluster snapshot and route rule
 	if rule := s.route.RouteRule(); rule == nil || reflect.ValueOf(rule).IsNil() {
-<<<<<<< HEAD
-		log.Proxy.Warnf(s.context, "[proxy] [downstream] no route rule to init upstream, headers = %v", s.downstreamReqHeaders)
+		log.Proxy.Warnf(s.context, "[proxy] [downstream] no route rule to init upstream")
 		s.requestInfo.SetResponseFlag(api.NoRouteFound)
-=======
-		log.Proxy.Warnf(s.context, "[proxy] [downstream] no route rule to init upstream")
-		s.requestInfo.SetResponseFlag(types.NoRouteFound)
->>>>>>> cb950d2a
 		s.sendHijackReply(types.RouterUnavailableCode, s.downstreamReqHeaders)
 		return
 	}
