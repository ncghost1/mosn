--- conflicted
+++ resolved
@@ -9,11 +9,7 @@
 	"testing"
 	"time"
 
-<<<<<<< HEAD
-	v2 "mosn.io/mosn/pkg/api/v2"
-=======
 	"mosn.io/mosn/pkg/api/v2"
->>>>>>> d33729a6
 	"mosn.io/mosn/pkg/buffer"
 	"mosn.io/mosn/pkg/log"
 	"mosn.io/mosn/pkg/network"
@@ -77,7 +73,7 @@
 				},
 			}, //no stream filters parsed, but the config still exists for test
 		},
-		Addr:                    addr,
+		Addr: addr,
 		PerConnBufferLimitBytes: 1 << 15,
 	}
 }
@@ -140,7 +136,7 @@
 			StreamFilters: []v2.Filter{}, // stream filter will not be updated
 			Inspector:     true,
 		},
-		Addr:                    listenerConfig.Addr, // addr should not be changed
+		Addr: listenerConfig.Addr, // addr should not be changed
 		PerConnBufferLimitBytes: 1 << 10,
 	}
 	if err := GetListenerAdapterInstance().AddOrUpdateListener(testServerName, newListenerConfig, nil, nil); err != nil {
