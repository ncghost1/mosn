/*
 * Licensed to the Apache Software Foundation (ASF) under one or more
 * contributor license agreements.  See the NOTICE file distributed with
 * this work for additional information regarding copyright ownership.
 * The ASF licenses this file to You under the Apache License, Version 2.0
 * (the "License"); you may not use this file except in compliance with
 * the License.  You may obtain a copy of the License at
 *
 *     http://www.apache.org/licenses/LICENSE-2.0
 *
 * Unless required by applicable law or agreed to in writing, software
 * distributed under the License is distributed on an "AS IS" BASIS,
 * WITHOUT WARRANTIES OR CONDITIONS OF ANY KIND, either express or implied.
 * See the License for the specific language governing permissions and
 * limitations under the License.
 */

package server

import (
	"os"
	"runtime"
	"time"

	"sofastack.io/sofa-mosn/pkg/api/v2"
	"sofastack.io/sofa-mosn/pkg/buffer"
	"sofastack.io/sofa-mosn/pkg/config"
	"sofastack.io/sofa-mosn/pkg/log"
	"sofastack.io/sofa-mosn/pkg/network"
	"sofastack.io/sofa-mosn/pkg/server/keeper"
	"sofastack.io/sofa-mosn/pkg/types"
)

// currently, only one server supported
func GetServer() Server {
	if len(servers) == 0 {
		log.DefaultLogger.Errorf("[server] Server is nil and hasn't been initiated at this time")
		return nil
	}

	return servers[0]
}

var servers []*server

type server struct {
	serverName string
	logger     log.ErrorLogger
	stopChan   chan struct{}
	handler    types.ConnectionHandler
}

func NewConfig(c *v2.ServerConfig) *Config {
	return &Config{
		ServerName:      c.ServerName,
		LogPath:         c.DefaultLogPath,
		LogLevel:        config.ParseLogLevel(c.DefaultLogLevel),
		LogRoller:       c.DefaultLogRoller,
		GracefulTimeout: c.GracefulTimeout.Duration,
		Processor:       c.Processor,
		UseNetpollMode:  c.UseNetpollMode,
	}
}

func NewServer(config *Config, cmFilter types.ClusterManagerFilter, clMng types.ClusterManager) Server {
	if config != nil {
		//graceful timeout setting
		if config.GracefulTimeout != 0 {
			GracefulTimeout = config.GracefulTimeout
		}

		network.UseNetpollMode = config.UseNetpollMode
		if config.UseNetpollMode {
			log.StartLogger.Infof("[server] [reconfigure] [new server] Netpoll mode enabled.")
		}
	}

	runtime.GOMAXPROCS(config.Processor)

	keeper.OnProcessShutDown(log.CloseAll)

	server := &server{
		serverName: config.ServerName,
		logger:     log.DefaultLogger,
		stopChan:   make(chan struct{}),
		handler:    NewHandler(cmFilter, clMng),
	}

	initListenerAdapterInstance(server.serverName, server.handler)

	servers = append(servers, server)

	return server
}

func (srv *server) AddListener(lc *v2.Listener, networkFiltersFactories []types.NetworkFilterChainFactory,
	streamFiltersFactories []types.StreamFilterChainFactory) (types.ListenerEventListener, error) {

	return srv.handler.AddOrUpdateListener(lc, networkFiltersFactories, streamFiltersFactories)
}

func (srv *server) Start() {
	// TODO: handle main thread panic @wugou

	srv.handler.StartListeners(nil)

	for {
		select {
		case <-srv.stopChan:
			return
		}
	}
}

func (srv *server) Restart() {
	// TODO
}

func (srv *server) Close() {
	// stop listener and connections
	srv.handler.StopListeners(nil, true)

	close(srv.stopChan)
}

func (srv *server) Handler() types.ConnectionHandler {
	return srv.handler
}

func Stop() {
	for _, server := range servers {
		server.Close()
	}
}

func StopAccept() {
	for _, server := range servers {
		server.handler.StopListeners(nil, false)
	}
}

func StopConnection() {
	for _, server := range servers {
		server.handler.StopConnection()
	}
}

func ListListenersFile() []*os.File {
	var files []*os.File
	for _, server := range servers {
		files = append(files, server.handler.ListListenersFile(nil)...)
	}
	return files
}

func WaitConnectionsDone(duration time.Duration) error {
	// one duration wait for connection to active close
	// two duration wait for connection to transfer
	// DefaultConnReadTimeout wait for read timeout
<<<<<<< HEAD
	timeout := time.NewTimer(2*duration + buffer.ConnReadTimeout)
=======
	timeout := time.NewTimer(2*duration + 2*types.DefaultConnReadTimeout)
>>>>>>> 3a5373a6
	StopConnection()
	log.DefaultLogger.Infof("[server] StopConnection")
	select {
	case <-timeout.C:
		return nil
	}
}

func InitDefaultLogger(config *Config) {

	var logPath string
	var logLevel log.Level

	if config != nil {
		logPath = config.LogPath
		logLevel = config.LogLevel
	}

	//use default log path
	if logPath == "" {
		logPath = types.MosnLogDefaultPath
	}

	if config.LogRoller != "" {
		err := log.InitDefaultRoller(config.LogRoller)
		if err != nil {
			log.StartLogger.Fatalln("[server] [init] initialize default logger Roller failed : ", err)
		}
	}

	err := log.InitDefaultLogger(logPath, logLevel)
	if err != nil {
		log.StartLogger.Fatalln("[server] [init] initialize default logger failed : ", err)
	}
}<|MERGE_RESOLUTION|>--- conflicted
+++ resolved
@@ -157,11 +157,7 @@
 	// one duration wait for connection to active close
 	// two duration wait for connection to transfer
 	// DefaultConnReadTimeout wait for read timeout
-<<<<<<< HEAD
-	timeout := time.NewTimer(2*duration + buffer.ConnReadTimeout)
-=======
-	timeout := time.NewTimer(2*duration + 2*types.DefaultConnReadTimeout)
->>>>>>> 3a5373a6
+	timeout := time.NewTimer(2*duration + 2*buffer.ConnReadTimeout)
 	StopConnection()
 	log.DefaultLogger.Infof("[server] StopConnection")
 	select {
