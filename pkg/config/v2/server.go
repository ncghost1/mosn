--- conflicted
+++ resolved
@@ -119,11 +119,7 @@
 	case "tcp":
 		addr, err = net.ResolveTCPAddr("tcp", l.AddrConfig)
 	default: // only support tcp,udp,unix
-<<<<<<< HEAD
-		err = fmt.Errorf("unknown listen type: %s , only support tcp,udp,unix", l.Network)
-=======
 		err = ErrUnsupportNetwork
->>>>>>> 852599a0
 	}
 	if err != nil {
 		return err
