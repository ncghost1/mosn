/*
 * Licensed to the Apache Software Foundation (ASF) under one or more
 * contributor license agreements.  See the NOTICE file distributed with
 * this work for additional information regarding copyright ownership.
 * The ASF licenses this file to You under the Apache License, Version 2.0
 * (the "License"); you may not use this file except in compliance with
 * the License.  You may obtain a copy of the License at
 *
 *     http://www.apache.org/licenses/LICENSE-2.0
 *
 * Unless required by applicable law or agreed to in writing, software
 * distributed under the License is distributed on an "AS IS" BASIS,
 * WITHOUT WARRANTIES OR CONDITIONS OF ANY KIND, either express or implied.
 * See the License for the specific language governing permissions and
 * limitations under the License.
 */

package network

import (
	"context"
	"fmt"
	"io"
	"net"
	"syscall"
	"testing"
	"time"

	"mosn.io/pkg/buffer"

	"mosn.io/api"
)

type MyEventListener struct{}

func (el *MyEventListener) OnEvent(event api.ConnectionEvent) {}

func testAddConnectionEventListener(n int, t *testing.T) {
	c := connection{}

	for i := 0; i < n; i++ {
		el0 := &MyEventListener{}
		c.AddConnectionEventListener(el0)
	}

	if len(c.connCallbacks) != n {
		t.Errorf("Expect %d, but got %d after AddConnectionEventListener(el0)", n, len(c.connCallbacks))
	}
}

func testAddBytesReadListener(n int, t *testing.T) {
	c := connection{}

	for i := 0; i < n; i++ {
		fn1 := func(bytesRead uint64) {}
		c.AddBytesReadListener(fn1)
	}

	if len(c.bytesReadCallbacks) != n {
		t.Errorf("Expect %d, but got %d after AddBytesReadListener(fn1)", n, len(c.bytesReadCallbacks))
	}
}

func testAddBytesSendListener(n int, t *testing.T) {
	c := connection{}

	for i := 0; i < n; i++ {
		fn1 := func(bytesSent uint64) {}
		c.AddBytesSentListener(fn1)
	}

	if len(c.bytesSendCallbacks) != n {
		t.Errorf("Expect %d, but got %d after AddBytesSentListener(fn1)", n, len(c.bytesSendCallbacks))
	}
}

func TestAddConnectionEventListener(t *testing.T) {
	for i := 0; i < 3; i++ {
		name := fmt.Sprintf("AddConnectionEventListener(%d)", i)
		t.Run(name, func(t *testing.T) {
			testAddConnectionEventListener(i, t)
		})
	}
}

func TestAddBytesReadListener(t *testing.T) {
	for i := 0; i < 3; i++ {
		name := fmt.Sprintf("AddBytesReadListener(%d)", i)
		t.Run(name, func(t *testing.T) {
			testAddBytesReadListener(i, t)
		})
	}
}

func TestAddBytesSendListener(t *testing.T) {
	for i := 0; i < 3; i++ {
		name := fmt.Sprintf("AddBytesSendListener(%d)", i)
		t.Run(name, func(t *testing.T) {
			testAddBytesSendListener(i, t)
		})
	}
}

func TestConnectTimeout(t *testing.T) {
	timeout := time.Second

	remoteAddr, _ := net.ResolveTCPAddr("tcp", "2.2.2.2:22222")
	conn := NewClientConnection(timeout, nil, remoteAddr, nil)
	begin := time.Now()
	err := conn.Connect()
	if err == nil {
		t.Errorf("connect should timeout")
		return
	}

	if err, ok := err.(net.Error); ok && !err.Timeout() {
		t.Errorf("connect should timeout")
		return
	}

	sub := time.Now().Sub(begin)
	if sub < timeout-10*time.Millisecond {
		t.Errorf("connect should timeout %v, but get %v", timeout, sub)
	}
}

func TestClientConectionRemoteaddrIsNil(t *testing.T) {
	conn := NewClientConnection(0, nil, nil, nil)
	err := conn.Connect()
	if err == nil {
		t.Errorf("connect should Failed")
		return
	}
}

type zeroReadConn struct {
	net.Conn
}

func (r *zeroReadConn) Read(b []byte) (n int, err error) {
	return 0, nil
}

func (r *zeroReadConn) SetReadDeadline(t time.Time) error {
	return nil
}

func (r *zeroReadConn) LocalAddr() net.Addr {
	return nil
}

func TestIoBufferZeroRead(t *testing.T) {
	conn := &connection{}
	conn.rawConnection = &zeroReadConn{}
	err := conn.doRead()
	if err != io.EOF {
		t.Errorf("error should be io.EOF")
	}
}

func testConnStateBase(addr net.Addr, t *testing.T) {
	l, err := net.Listen(addr.Network(), addr.String())
	if err != nil {
		t.Logf("listen error %v", err)
		return
	}
	rawc, err := net.Dial(addr.Network(), addr.String())
	if err != nil {
		t.Logf("net.Dial error %v", err)
		return
	}
	c := NewServerConnection(context.Background(), rawc, nil)
	if c.State() != api.ConnActive {
		t.Errorf("ConnState should be ConnActive")
	}
	c.Close(api.NoFlush, api.LocalClose)
	if c.State() != api.ConnClosed {
		t.Errorf("ConnState should be ConnClosed")
	}

<<<<<<< HEAD
	cc := NewClientConnection(0, nil, remoteAddr, nil)
=======
	cc := NewClientConnection(nil, 0, nil, addr, nil)
>>>>>>> b2d8718b
	if cc.State() != api.ConnInit {
		t.Errorf("ConnState should be ConnInit")
	}
	if err := cc.Connect(); err != nil {
		t.Errorf("conn Connect error: %v", err)
	}
	if cc.State() != api.ConnActive {
		t.Errorf("ConnState should be ConnActive")
	}
	cc.Write()
	l.Close()

	time.Sleep(10 * time.Millisecond)
	if cc.State() != api.ConnClosed {
		t.Errorf("ConnState should be ConnClosed")
	}
}

func TestTCPConnectState(t *testing.T) {
	testAddr := "127.0.0.1:11234"
	remoteAddr, _ := net.ResolveTCPAddr("tcp", testAddr)
	testConnStateBase(remoteAddr, t)

}
func TestUDSConnectState(t *testing.T) {
	addr, _ := net.ResolveUnixAddr("unix", "/tmp/test.sock")
	testConnStateBase(addr, t)
}

func TestUDSWriteRead(t *testing.T) {
	addr, _ := net.ResolveUnixAddr("unix", "/tmp/test1.sock")
	syscall.Unlink(addr.String())
	l, err := net.Listen(addr.Network(), addr.String())
	if err != nil {
		t.Fatalf("listen error %v", err)
	}
	defer l.Close()

	go func() {
		conn, _ := l.Accept()
		read := make([]byte, 1024)
		i, _ := conn.Read(read)
		if i <= 0 {
			t.Fatalf("conn read error: %v", err)
		}
		if _, err = conn.Write([]byte("hello,client")); err != nil {
			t.Fatalf("conn Write error: %v", err)
		}

	}()
	time.Sleep(time.Second) // wait accept goroutine

	cc := NewClientConnection(nil, 0, nil, addr, nil)
	defer cc.Close(api.FlushWrite, api.RemoteClose)
	// add read filter
	filter := &testReadFilter{}
	cc.FilterManager().AddReadFilter(filter)
	if err := cc.Connect(); err != nil {
		t.Fatalf("conn Connect error: %v", err)
	}
	if cc.State() != api.ConnActive {
		t.Fatalf("ConnState should be ConnActive")
	}
	wb := buffer.GetIoBuffer(10)
	wb.WriteString("hello,mosn")
	if err := cc.Write(wb); err != nil {
		t.Fatalf("conn WriteString error: %v", err)
	}
	time.Sleep(time.Millisecond * 500)
	if filter.received <= 0 {
		t.Fatalf("conn can not received server's msg")
	}
}

type testReadFilter struct {
	received int
}

func (t *testReadFilter) OnData(buffer buffer.IoBuffer) api.FilterStatus {
	t.received += buffer.Len()
	return ""
}

func (t *testReadFilter) OnNewConnection() api.FilterStatus {
	return ""

}

func (t *testReadFilter) InitializeReadFilterCallbacks(cb api.ReadFilterCallbacks) {
}<|MERGE_RESOLUTION|>--- conflicted
+++ resolved
@@ -178,11 +178,7 @@
 		t.Errorf("ConnState should be ConnClosed")
 	}
 
-<<<<<<< HEAD
 	cc := NewClientConnection(0, nil, remoteAddr, nil)
-=======
-	cc := NewClientConnection(nil, 0, nil, addr, nil)
->>>>>>> b2d8718b
 	if cc.State() != api.ConnInit {
 		t.Errorf("ConnState should be ConnInit")
 	}
